--- conflicted
+++ resolved
@@ -254,11 +254,6 @@
 defm : SBWriteResPair<WriteFRndY,    [SBPort1], 3, [1], 1, 7>;
 defm : SBWriteResPair<WriteFRndZ,    [SBPort1], 3, [1], 1, 7>; // Unsupported = 1
 defm : SBWriteResPair<WriteFLogic,   [SBPort5], 1, [1], 1, 6>;
-<<<<<<< HEAD
-defm : SBWriteResPair<WriteFShuffle, [SBPort5],  1>;
-defm : SBWriteResPair<WriteFVarShuffle, [SBPort5],  1>;
-defm : SBWriteResPair<WriteFBlend,  [SBPort05],  1>;
-=======
 defm : SBWriteResPair<WriteFLogicY,  [SBPort5], 1, [1], 1, 7>;
 defm : SBWriteResPair<WriteFLogicZ,  [SBPort5], 1, [1], 1, 7>; // Unsupported = 1
 defm : SBWriteResPair<WriteFTest,    [SBPort0], 1, [1], 1, 6>;
@@ -273,7 +268,6 @@
 defm : SBWriteResPair<WriteFBlend,    [SBPort05], 1, [1], 1, 6>;
 defm : SBWriteResPair<WriteFBlendY,   [SBPort05], 1, [1], 1, 7>;
 defm : SBWriteResPair<WriteFBlendZ,   [SBPort05], 1, [1], 1, 7>; // Unsupported = 1
->>>>>>> 681bdae9
 defm : SBWriteResPair<WriteFVarBlend, [SBPort05], 2, [2], 2, 6>;
 defm : SBWriteResPair<WriteFVarBlendY,[SBPort05], 2, [2], 2, 7>;
 defm : SBWriteResPair<WriteFVarBlendZ,[SBPort05], 2, [2], 2, 7>; // Unsupported = 1
@@ -541,14 +535,6 @@
 
 // AVX2/FMA is not supported on that architecture, but we should define the basic
 // scheduling resources anyway.
-<<<<<<< HEAD
-defm : SBWriteResPair<WriteFShuffle256, [SBPort0],  1>;
-defm : SBWriteResPair<WriteFVarShuffle256, [SBPort0],  1>;
-defm : SBWriteResPair<WriteShuffle256, [SBPort0],  1>;
-defm : SBWriteResPair<WriteVarShuffle256, [SBPort0],  1>;
-defm : SBWriteResPair<WriteVarVecShift, [SBPort0],  1>;
-defm : SBWriteResPair<WriteFMA, [SBPort01],  5>;
-=======
 defm : SBWriteResPair<WriteFShuffle256, [SBPort5], 1, [1], 1, 7>;
 defm : SBWriteResPair<WriteFVarShuffle256, [SBPort5], 1, [1], 1, 7>;
 defm : SBWriteResPair<WriteShuffle256, [SBPort5], 1, [1], 1, 7>;
@@ -557,7 +543,6 @@
 defm : SBWriteResPair<WriteFMAX, [SBPort01],  5>;
 defm : SBWriteResPair<WriteFMAY, [SBPort01],  5>;
 defm : SBWriteResPair<WriteFMAZ, [SBPort01],  5>;  // Unsupported = 1
->>>>>>> 681bdae9
 
 // Remaining SNB instrs.
 
@@ -896,13 +881,7 @@
   let NumMicroOps = 2;
   let ResourceCycles = [1,1];
 }
-<<<<<<< HEAD
-def: InstRW<[SBWriteResGroup58], (instregex "(V?)BLENDPDrmi",
-                                            "(V?)BLENDPSrmi",
-                                            "VINSERTF128rm")>;
-=======
 def: InstRW<[SBWriteResGroup58], (instrs VINSERTF128rm)>;
->>>>>>> 681bdae9
 
 def SBWriteResGroup59 : SchedWriteRes<[SBPort23,SBPort15]> {
   let Latency = 7;
