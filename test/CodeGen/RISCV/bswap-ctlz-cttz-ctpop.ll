; NOTE: Assertions have been autogenerated by utils/update_llc_test_checks.py
; RUN: llc -mtriple=riscv32 -verify-machineinstrs < %s \
; RUN:   | FileCheck %s -check-prefix=RV32I

declare i16 @llvm.bswap.i16(i16)
declare i32 @llvm.bswap.i32(i32)
declare i64 @llvm.bswap.i64(i64)
declare i8 @llvm.cttz.i8(i8, i1)
declare i16 @llvm.cttz.i16(i16, i1)
declare i32 @llvm.cttz.i32(i32, i1)
declare i64 @llvm.cttz.i64(i64, i1)
declare i32 @llvm.ctlz.i32(i32, i1)
declare i32 @llvm.ctpop.i32(i32)

define i16 @test_bswap_i16(i16 %a) nounwind {
; RV32I-LABEL: test_bswap_i16:
; RV32I:       # %bb.0:
; RV32I-NEXT:    slli a1, a0, 8
; RV32I-NEXT:    lui a2, 4080
; RV32I-NEXT:    and a1, a1, a2
; RV32I-NEXT:    slli a0, a0, 24
; RV32I-NEXT:    or a0, a0, a1
; RV32I-NEXT:    srli a0, a0, 16
; RV32I-NEXT:    ret
  %tmp = call i16 @llvm.bswap.i16(i16 %a)
  ret i16 %tmp
}

define i32 @test_bswap_i32(i32 %a) nounwind {
; RV32I-LABEL: test_bswap_i32:
; RV32I:       # %bb.0:
; RV32I-NEXT:    lui a1, 16
; RV32I-NEXT:    addi a1, a1, -256
; RV32I-NEXT:    srli a2, a0, 8
; RV32I-NEXT:    and a1, a2, a1
; RV32I-NEXT:    srli a2, a0, 24
; RV32I-NEXT:    or a1, a1, a2
; RV32I-NEXT:    slli a2, a0, 8
; RV32I-NEXT:    lui a3, 4080
; RV32I-NEXT:    and a2, a2, a3
; RV32I-NEXT:    slli a0, a0, 24
; RV32I-NEXT:    or a0, a0, a2
; RV32I-NEXT:    or a0, a0, a1
; RV32I-NEXT:    ret
  %tmp = call i32 @llvm.bswap.i32(i32 %a)
  ret i32 %tmp
}

define i64 @test_bswap_i64(i64 %a) nounwind {
; RV32I-LABEL: test_bswap_i64:
; RV32I:       # %bb.0:
; RV32I-NEXT:    lui a2, 16
; RV32I-NEXT:    addi a3, a2, -256
; RV32I-NEXT:    srli a2, a1, 8
; RV32I-NEXT:    and a2, a2, a3
; RV32I-NEXT:    srli a4, a1, 24
; RV32I-NEXT:    or a2, a2, a4
; RV32I-NEXT:    slli a4, a1, 8
; RV32I-NEXT:    lui a5, 4080
; RV32I-NEXT:    and a4, a4, a5
; RV32I-NEXT:    slli a1, a1, 24
; RV32I-NEXT:    or a1, a1, a4
; RV32I-NEXT:    or a2, a1, a2
; RV32I-NEXT:    srli a1, a0, 8
; RV32I-NEXT:    and a1, a1, a3
; RV32I-NEXT:    srli a3, a0, 24
; RV32I-NEXT:    or a1, a1, a3
; RV32I-NEXT:    slli a3, a0, 8
; RV32I-NEXT:    and a3, a3, a5
; RV32I-NEXT:    slli a0, a0, 24
; RV32I-NEXT:    or a0, a0, a3
; RV32I-NEXT:    or a1, a0, a1
; RV32I-NEXT:    mv a0, a2
; RV32I-NEXT:    ret
  %tmp = call i64 @llvm.bswap.i64(i64 %a)
  ret i64 %tmp
}

define i8 @test_cttz_i8(i8 %a) nounwind {
; RV32I-LABEL: test_cttz_i8:
; RV32I:       # %bb.0:
; RV32I-NEXT:    addi sp, sp, -16
; RV32I-NEXT:    sw ra, 12(sp)
; RV32I-NEXT:    andi a1, a0, 255
; RV32I-NEXT:    beqz a1, .LBB3_2
; RV32I-NEXT:  # %bb.1: # %cond.false
; RV32I-NEXT:    addi a1, a0, -1
; RV32I-NEXT:    not a0, a0
; RV32I-NEXT:    and a0, a0, a1
; RV32I-NEXT:    lui a1, 349525
; RV32I-NEXT:    addi a1, a1, 1365
; RV32I-NEXT:    srli a2, a0, 1
; RV32I-NEXT:    and a1, a2, a1
; RV32I-NEXT:    sub a0, a0, a1
; RV32I-NEXT:    lui a1, 209715
; RV32I-NEXT:    addi a1, a1, 819
; RV32I-NEXT:    and a2, a0, a1
; RV32I-NEXT:    srli a0, a0, 2
; RV32I-NEXT:    and a0, a0, a1
; RV32I-NEXT:    add a0, a2, a0
; RV32I-NEXT:    srli a1, a0, 4
; RV32I-NEXT:    add a0, a0, a1
; RV32I-NEXT:    lui a1, 61681
; RV32I-NEXT:    addi a1, a1, -241
; RV32I-NEXT:    and a0, a0, a1
; RV32I-NEXT:    lui a1, 4112
; RV32I-NEXT:    addi a1, a1, 257
; RV32I-NEXT:    lui a2, %hi(__mulsi3)
; RV32I-NEXT:    addi a2, a2, %lo(__mulsi3)
; RV32I-NEXT:    jalr a2
; RV32I-NEXT:    srli a0, a0, 24
; RV32I-NEXT:    j .LBB3_3
; RV32I-NEXT:  .LBB3_2:
; RV32I-NEXT:    addi a0, zero, 8
; RV32I-NEXT:  .LBB3_3: # %cond.end
; RV32I-NEXT:    lw ra, 12(sp)
; RV32I-NEXT:    addi sp, sp, 16
; RV32I-NEXT:    ret
  %tmp = call i8 @llvm.cttz.i8(i8 %a, i1 false)
  ret i8 %tmp
}

define i16 @test_cttz_i16(i16 %a) nounwind {
; RV32I-LABEL: test_cttz_i16:
; RV32I:       # %bb.0:
; RV32I-NEXT:    addi sp, sp, -16
; RV32I-NEXT:    sw ra, 12(sp)
; RV32I-NEXT:    lui a1, 16
; RV32I-NEXT:    addi a1, a1, -1
; RV32I-NEXT:    and a1, a0, a1
; RV32I-NEXT:    beqz a1, .LBB4_2
; RV32I-NEXT:  # %bb.1: # %cond.false
; RV32I-NEXT:    addi a1, a0, -1
; RV32I-NEXT:    not a0, a0
; RV32I-NEXT:    and a0, a0, a1
; RV32I-NEXT:    lui a1, 349525
; RV32I-NEXT:    addi a1, a1, 1365
; RV32I-NEXT:    srli a2, a0, 1
; RV32I-NEXT:    and a1, a2, a1
; RV32I-NEXT:    sub a0, a0, a1
; RV32I-NEXT:    lui a1, 209715
; RV32I-NEXT:    addi a1, a1, 819
; RV32I-NEXT:    and a2, a0, a1
; RV32I-NEXT:    srli a0, a0, 2
; RV32I-NEXT:    and a0, a0, a1
; RV32I-NEXT:    add a0, a2, a0
; RV32I-NEXT:    srli a1, a0, 4
; RV32I-NEXT:    add a0, a0, a1
; RV32I-NEXT:    lui a1, 61681
; RV32I-NEXT:    addi a1, a1, -241
; RV32I-NEXT:    and a0, a0, a1
; RV32I-NEXT:    lui a1, 4112
; RV32I-NEXT:    addi a1, a1, 257
; RV32I-NEXT:    lui a2, %hi(__mulsi3)
; RV32I-NEXT:    addi a2, a2, %lo(__mulsi3)
; RV32I-NEXT:    jalr a2
; RV32I-NEXT:    srli a0, a0, 24
; RV32I-NEXT:    j .LBB4_3
; RV32I-NEXT:  .LBB4_2:
; RV32I-NEXT:    addi a0, zero, 16
; RV32I-NEXT:  .LBB4_3: # %cond.end
; RV32I-NEXT:    lw ra, 12(sp)
; RV32I-NEXT:    addi sp, sp, 16
; RV32I-NEXT:    ret
  %tmp = call i16 @llvm.cttz.i16(i16 %a, i1 false)
  ret i16 %tmp
}

define i32 @test_cttz_i32(i32 %a) nounwind {
; RV32I-LABEL: test_cttz_i32:
; RV32I:       # %bb.0:
; RV32I-NEXT:    addi sp, sp, -16
; RV32I-NEXT:    sw ra, 12(sp)
; RV32I-NEXT:    beqz a0, .LBB5_2
; RV32I-NEXT:  # %bb.1: # %cond.false
; RV32I-NEXT:    addi a1, a0, -1
; RV32I-NEXT:    not a0, a0
; RV32I-NEXT:    and a0, a0, a1
; RV32I-NEXT:    lui a1, 349525
; RV32I-NEXT:    addi a1, a1, 1365
; RV32I-NEXT:    srli a2, a0, 1
; RV32I-NEXT:    and a1, a2, a1
; RV32I-NEXT:    sub a0, a0, a1
; RV32I-NEXT:    lui a1, 209715
; RV32I-NEXT:    addi a1, a1, 819
; RV32I-NEXT:    and a2, a0, a1
; RV32I-NEXT:    srli a0, a0, 2
; RV32I-NEXT:    and a0, a0, a1
; RV32I-NEXT:    add a0, a2, a0
; RV32I-NEXT:    srli a1, a0, 4
; RV32I-NEXT:    add a0, a0, a1
; RV32I-NEXT:    lui a1, 61681
; RV32I-NEXT:    addi a1, a1, -241
; RV32I-NEXT:    and a0, a0, a1
; RV32I-NEXT:    lui a1, 4112
; RV32I-NEXT:    addi a1, a1, 257
; RV32I-NEXT:    lui a2, %hi(__mulsi3)
; RV32I-NEXT:    addi a2, a2, %lo(__mulsi3)
; RV32I-NEXT:    jalr a2
; RV32I-NEXT:    srli a0, a0, 24
; RV32I-NEXT:    j .LBB5_3
; RV32I-NEXT:  .LBB5_2:
; RV32I-NEXT:    addi a0, zero, 32
; RV32I-NEXT:  .LBB5_3: # %cond.end
; RV32I-NEXT:    lw ra, 12(sp)
; RV32I-NEXT:    addi sp, sp, 16
; RV32I-NEXT:    ret
  %tmp = call i32 @llvm.cttz.i32(i32 %a, i1 false)
  ret i32 %tmp
}

define i32 @test_ctlz_i32(i32 %a) nounwind {
; RV32I-LABEL: test_ctlz_i32:
; RV32I:       # %bb.0:
; RV32I-NEXT:    addi sp, sp, -16
; RV32I-NEXT:    sw ra, 12(sp)
; RV32I-NEXT:    beqz a0, .LBB6_2
; RV32I-NEXT:  # %bb.1: # %cond.false
; RV32I-NEXT:    srli a1, a0, 1
; RV32I-NEXT:    or a0, a0, a1
; RV32I-NEXT:    srli a1, a0, 2
; RV32I-NEXT:    or a0, a0, a1
; RV32I-NEXT:    srli a1, a0, 4
; RV32I-NEXT:    or a0, a0, a1
; RV32I-NEXT:    srli a1, a0, 8
; RV32I-NEXT:    or a0, a0, a1
; RV32I-NEXT:    srli a1, a0, 16
; RV32I-NEXT:    or a0, a0, a1
; RV32I-NEXT:    lui a1, 349525
; RV32I-NEXT:    addi a1, a1, 1365
; RV32I-NEXT:    not a0, a0
; RV32I-NEXT:    srli a2, a0, 1
; RV32I-NEXT:    and a1, a2, a1
; RV32I-NEXT:    sub a0, a0, a1
; RV32I-NEXT:    lui a1, 209715
; RV32I-NEXT:    addi a1, a1, 819
; RV32I-NEXT:    and a2, a0, a1
; RV32I-NEXT:    srli a0, a0, 2
; RV32I-NEXT:    and a0, a0, a1
; RV32I-NEXT:    add a0, a2, a0
; RV32I-NEXT:    srli a1, a0, 4
; RV32I-NEXT:    add a0, a0, a1
; RV32I-NEXT:    lui a1, 61681
; RV32I-NEXT:    addi a1, a1, -241
; RV32I-NEXT:    and a0, a0, a1
; RV32I-NEXT:    lui a1, 4112
; RV32I-NEXT:    addi a1, a1, 257
; RV32I-NEXT:    lui a2, %hi(__mulsi3)
; RV32I-NEXT:    addi a2, a2, %lo(__mulsi3)
; RV32I-NEXT:    jalr a2
; RV32I-NEXT:    srli a0, a0, 24
; RV32I-NEXT:    j .LBB6_3
; RV32I-NEXT:  .LBB6_2:
; RV32I-NEXT:    addi a0, zero, 32
; RV32I-NEXT:  .LBB6_3: # %cond.end
; RV32I-NEXT:    lw ra, 12(sp)
; RV32I-NEXT:    addi sp, sp, 16
; RV32I-NEXT:    ret
  %tmp = call i32 @llvm.ctlz.i32(i32 %a, i1 false)
  ret i32 %tmp
}

define i64 @test_cttz_i64(i64 %a) nounwind {
; RV32I-LABEL: test_cttz_i64:
; RV32I:       # %bb.0:
<<<<<<< HEAD
; RV32I-NEXT:    addi sp, sp, -48
; RV32I-NEXT:    sw ra, 44(sp)
; RV32I-NEXT:    sw s1, 40(sp)
; RV32I-NEXT:    sw s2, 36(sp)
; RV32I-NEXT:    sw s3, 32(sp)
; RV32I-NEXT:    sw s4, 28(sp)
; RV32I-NEXT:    sw s5, 24(sp)
; RV32I-NEXT:    sw s6, 20(sp)
; RV32I-NEXT:    sw s7, 16(sp)
; RV32I-NEXT:    sw s8, 12(sp)
; RV32I-NEXT:    mv s2, a1
; RV32I-NEXT:    mv s3, a0
=======
; RV32I-NEXT:    addi sp, sp, -32
; RV32I-NEXT:    sw ra, 28(sp)
; RV32I-NEXT:    sw s1, 24(sp)
; RV32I-NEXT:    sw s2, 20(sp)
; RV32I-NEXT:    sw s3, 16(sp)
; RV32I-NEXT:    sw s4, 12(sp)
; RV32I-NEXT:    sw s5, 8(sp)
; RV32I-NEXT:    sw s6, 4(sp)
; RV32I-NEXT:    sw s7, 0(sp)
; RV32I-NEXT:    mv s3, a1
; RV32I-NEXT:    mv s4, a0
>>>>>>> 681bdae9
; RV32I-NEXT:    addi a0, a0, -1
; RV32I-NEXT:    not a1, s4
; RV32I-NEXT:    and a0, a1, a0
; RV32I-NEXT:    lui a1, 349525
; RV32I-NEXT:    addi s5, a1, 1365
; RV32I-NEXT:    srli a1, a0, 1
; RV32I-NEXT:    and a1, a1, s5
; RV32I-NEXT:    sub a0, a0, a1
; RV32I-NEXT:    lui a1, 209715
; RV32I-NEXT:    addi s1, a1, 819
; RV32I-NEXT:    and a1, a0, s1
; RV32I-NEXT:    srli a0, a0, 2
; RV32I-NEXT:    and a0, a0, s1
; RV32I-NEXT:    add a0, a1, a0
; RV32I-NEXT:    srli a1, a0, 4
; RV32I-NEXT:    add a0, a0, a1
; RV32I-NEXT:    lui a1, 4112
<<<<<<< HEAD
; RV32I-NEXT:    addi s4, a1, 257
; RV32I-NEXT:    lui a1, %hi(__mulsi3)
; RV32I-NEXT:    addi s7, a1, %lo(__mulsi3)
; RV32I-NEXT:    lui a1, 61681
; RV32I-NEXT:    addi s8, a1, -241
; RV32I-NEXT:    and a0, a0, s8
; RV32I-NEXT:    mv a1, s4
; RV32I-NEXT:    jalr s7
; RV32I-NEXT:    mv s1, a0
; RV32I-NEXT:    addi a0, s2, -1
; RV32I-NEXT:    not a1, s2
=======
; RV32I-NEXT:    addi s6, a1, 257
; RV32I-NEXT:    lui a1, 61681
; RV32I-NEXT:    addi s7, a1, -241
; RV32I-NEXT:    and a0, a0, s7
; RV32I-NEXT:    mv a1, s6
; RV32I-NEXT:    call __mulsi3
; RV32I-NEXT:    mv s2, a0
; RV32I-NEXT:    addi a0, s3, -1
; RV32I-NEXT:    not a1, s3
>>>>>>> 681bdae9
; RV32I-NEXT:    and a0, a1, a0
; RV32I-NEXT:    srli a1, a0, 1
; RV32I-NEXT:    and a1, a1, s5
; RV32I-NEXT:    sub a0, a0, a1
; RV32I-NEXT:    and a1, a0, s1
; RV32I-NEXT:    srli a0, a0, 2
; RV32I-NEXT:    and a0, a0, s1
; RV32I-NEXT:    add a0, a1, a0
; RV32I-NEXT:    srli a1, a0, 4
; RV32I-NEXT:    add a0, a0, a1
<<<<<<< HEAD
; RV32I-NEXT:    and a0, a0, s8
; RV32I-NEXT:    mv a1, s4
; RV32I-NEXT:    jalr s7
; RV32I-NEXT:    bnez s3, .LBB7_2
=======
; RV32I-NEXT:    and a0, a0, s7
; RV32I-NEXT:    mv a1, s6
; RV32I-NEXT:    call __mulsi3
; RV32I-NEXT:    bnez s4, .LBB7_2
>>>>>>> 681bdae9
; RV32I-NEXT:  # %bb.1:
; RV32I-NEXT:    srli a0, a0, 24
; RV32I-NEXT:    addi a0, a0, 32
; RV32I-NEXT:    j .LBB7_3
; RV32I-NEXT:  .LBB7_2:
; RV32I-NEXT:    srli a0, s2, 24
; RV32I-NEXT:  .LBB7_3:
; RV32I-NEXT:    mv a1, zero
; RV32I-NEXT:    lw s8, 12(sp)
; RV32I-NEXT:    lw s7, 16(sp)
; RV32I-NEXT:    lw s6, 20(sp)
; RV32I-NEXT:    lw s5, 24(sp)
; RV32I-NEXT:    lw s4, 28(sp)
; RV32I-NEXT:    lw s3, 32(sp)
; RV32I-NEXT:    lw s2, 36(sp)
; RV32I-NEXT:    lw s1, 40(sp)
; RV32I-NEXT:    lw ra, 44(sp)
; RV32I-NEXT:    addi sp, sp, 48
; RV32I-NEXT:    ret
  %tmp = call i64 @llvm.cttz.i64(i64 %a, i1 false)
  ret i64 %tmp
}

define i8 @test_cttz_i8_zero_undef(i8 %a) nounwind {
; RV32I-LABEL: test_cttz_i8_zero_undef:
; RV32I:       # %bb.0:
; RV32I-NEXT:    addi sp, sp, -16
; RV32I-NEXT:    sw ra, 12(sp)
; RV32I-NEXT:    addi a1, a0, -1
; RV32I-NEXT:    not a0, a0
; RV32I-NEXT:    and a0, a0, a1
; RV32I-NEXT:    lui a1, 349525
; RV32I-NEXT:    addi a1, a1, 1365
; RV32I-NEXT:    srli a2, a0, 1
; RV32I-NEXT:    and a1, a2, a1
; RV32I-NEXT:    sub a0, a0, a1
; RV32I-NEXT:    lui a1, 209715
; RV32I-NEXT:    addi a1, a1, 819
; RV32I-NEXT:    and a2, a0, a1
; RV32I-NEXT:    srli a0, a0, 2
; RV32I-NEXT:    and a0, a0, a1
; RV32I-NEXT:    add a0, a2, a0
; RV32I-NEXT:    srli a1, a0, 4
; RV32I-NEXT:    add a0, a0, a1
; RV32I-NEXT:    lui a1, 61681
; RV32I-NEXT:    addi a1, a1, -241
; RV32I-NEXT:    and a0, a0, a1
; RV32I-NEXT:    lui a1, 4112
; RV32I-NEXT:    addi a1, a1, 257
; RV32I-NEXT:    lui a2, %hi(__mulsi3)
; RV32I-NEXT:    addi a2, a2, %lo(__mulsi3)
; RV32I-NEXT:    jalr a2
; RV32I-NEXT:    srli a0, a0, 24
; RV32I-NEXT:    lw ra, 12(sp)
; RV32I-NEXT:    addi sp, sp, 16
; RV32I-NEXT:    ret
  %tmp = call i8 @llvm.cttz.i8(i8 %a, i1 true)
  ret i8 %tmp
}

define i16 @test_cttz_i16_zero_undef(i16 %a) nounwind {
; RV32I-LABEL: test_cttz_i16_zero_undef:
; RV32I:       # %bb.0:
; RV32I-NEXT:    addi sp, sp, -16
; RV32I-NEXT:    sw ra, 12(sp)
; RV32I-NEXT:    addi a1, a0, -1
; RV32I-NEXT:    not a0, a0
; RV32I-NEXT:    and a0, a0, a1
; RV32I-NEXT:    lui a1, 349525
; RV32I-NEXT:    addi a1, a1, 1365
; RV32I-NEXT:    srli a2, a0, 1
; RV32I-NEXT:    and a1, a2, a1
; RV32I-NEXT:    sub a0, a0, a1
; RV32I-NEXT:    lui a1, 209715
; RV32I-NEXT:    addi a1, a1, 819
; RV32I-NEXT:    and a2, a0, a1
; RV32I-NEXT:    srli a0, a0, 2
; RV32I-NEXT:    and a0, a0, a1
; RV32I-NEXT:    add a0, a2, a0
; RV32I-NEXT:    srli a1, a0, 4
; RV32I-NEXT:    add a0, a0, a1
; RV32I-NEXT:    lui a1, 61681
; RV32I-NEXT:    addi a1, a1, -241
; RV32I-NEXT:    and a0, a0, a1
; RV32I-NEXT:    lui a1, 4112
; RV32I-NEXT:    addi a1, a1, 257
; RV32I-NEXT:    lui a2, %hi(__mulsi3)
; RV32I-NEXT:    addi a2, a2, %lo(__mulsi3)
; RV32I-NEXT:    jalr a2
; RV32I-NEXT:    srli a0, a0, 24
; RV32I-NEXT:    lw ra, 12(sp)
; RV32I-NEXT:    addi sp, sp, 16
; RV32I-NEXT:    ret
  %tmp = call i16 @llvm.cttz.i16(i16 %a, i1 true)
  ret i16 %tmp
}

define i32 @test_cttz_i32_zero_undef(i32 %a) nounwind {
; RV32I-LABEL: test_cttz_i32_zero_undef:
; RV32I:       # %bb.0:
; RV32I-NEXT:    addi sp, sp, -16
; RV32I-NEXT:    sw ra, 12(sp)
; RV32I-NEXT:    addi a1, a0, -1
; RV32I-NEXT:    not a0, a0
; RV32I-NEXT:    and a0, a0, a1
; RV32I-NEXT:    lui a1, 349525
; RV32I-NEXT:    addi a1, a1, 1365
; RV32I-NEXT:    srli a2, a0, 1
; RV32I-NEXT:    and a1, a2, a1
; RV32I-NEXT:    sub a0, a0, a1
; RV32I-NEXT:    lui a1, 209715
; RV32I-NEXT:    addi a1, a1, 819
; RV32I-NEXT:    and a2, a0, a1
; RV32I-NEXT:    srli a0, a0, 2
; RV32I-NEXT:    and a0, a0, a1
; RV32I-NEXT:    add a0, a2, a0
; RV32I-NEXT:    srli a1, a0, 4
; RV32I-NEXT:    add a0, a0, a1
; RV32I-NEXT:    lui a1, 61681
; RV32I-NEXT:    addi a1, a1, -241
; RV32I-NEXT:    and a0, a0, a1
; RV32I-NEXT:    lui a1, 4112
; RV32I-NEXT:    addi a1, a1, 257
; RV32I-NEXT:    lui a2, %hi(__mulsi3)
; RV32I-NEXT:    addi a2, a2, %lo(__mulsi3)
; RV32I-NEXT:    jalr a2
; RV32I-NEXT:    srli a0, a0, 24
; RV32I-NEXT:    lw ra, 12(sp)
; RV32I-NEXT:    addi sp, sp, 16
; RV32I-NEXT:    ret
  %tmp = call i32 @llvm.cttz.i32(i32 %a, i1 true)
  ret i32 %tmp
}

define i64 @test_cttz_i64_zero_undef(i64 %a) nounwind {
; RV32I-LABEL: test_cttz_i64_zero_undef:
; RV32I:       # %bb.0:
<<<<<<< HEAD
; RV32I-NEXT:    addi sp, sp, -48
; RV32I-NEXT:    sw ra, 44(sp)
; RV32I-NEXT:    sw s1, 40(sp)
; RV32I-NEXT:    sw s2, 36(sp)
; RV32I-NEXT:    sw s3, 32(sp)
; RV32I-NEXT:    sw s4, 28(sp)
; RV32I-NEXT:    sw s5, 24(sp)
; RV32I-NEXT:    sw s6, 20(sp)
; RV32I-NEXT:    sw s7, 16(sp)
; RV32I-NEXT:    sw s8, 12(sp)
; RV32I-NEXT:    mv s2, a1
; RV32I-NEXT:    mv s3, a0
=======
; RV32I-NEXT:    addi sp, sp, -32
; RV32I-NEXT:    sw ra, 28(sp)
; RV32I-NEXT:    sw s1, 24(sp)
; RV32I-NEXT:    sw s2, 20(sp)
; RV32I-NEXT:    sw s3, 16(sp)
; RV32I-NEXT:    sw s4, 12(sp)
; RV32I-NEXT:    sw s5, 8(sp)
; RV32I-NEXT:    sw s6, 4(sp)
; RV32I-NEXT:    sw s7, 0(sp)
; RV32I-NEXT:    mv s3, a1
; RV32I-NEXT:    mv s4, a0
>>>>>>> 681bdae9
; RV32I-NEXT:    addi a0, a0, -1
; RV32I-NEXT:    not a1, s4
; RV32I-NEXT:    and a0, a1, a0
; RV32I-NEXT:    lui a1, 349525
; RV32I-NEXT:    addi s5, a1, 1365
; RV32I-NEXT:    srli a1, a0, 1
; RV32I-NEXT:    and a1, a1, s5
; RV32I-NEXT:    sub a0, a0, a1
; RV32I-NEXT:    lui a1, 209715
; RV32I-NEXT:    addi s1, a1, 819
; RV32I-NEXT:    and a1, a0, s1
; RV32I-NEXT:    srli a0, a0, 2
; RV32I-NEXT:    and a0, a0, s1
; RV32I-NEXT:    add a0, a1, a0
; RV32I-NEXT:    srli a1, a0, 4
; RV32I-NEXT:    add a0, a0, a1
; RV32I-NEXT:    lui a1, 4112
<<<<<<< HEAD
; RV32I-NEXT:    addi s4, a1, 257
; RV32I-NEXT:    lui a1, %hi(__mulsi3)
; RV32I-NEXT:    addi s7, a1, %lo(__mulsi3)
; RV32I-NEXT:    lui a1, 61681
; RV32I-NEXT:    addi s8, a1, -241
; RV32I-NEXT:    and a0, a0, s8
; RV32I-NEXT:    mv a1, s4
; RV32I-NEXT:    jalr s7
; RV32I-NEXT:    mv s1, a0
; RV32I-NEXT:    addi a0, s2, -1
; RV32I-NEXT:    not a1, s2
=======
; RV32I-NEXT:    addi s6, a1, 257
; RV32I-NEXT:    lui a1, 61681
; RV32I-NEXT:    addi s7, a1, -241
; RV32I-NEXT:    and a0, a0, s7
; RV32I-NEXT:    mv a1, s6
; RV32I-NEXT:    call __mulsi3
; RV32I-NEXT:    mv s2, a0
; RV32I-NEXT:    addi a0, s3, -1
; RV32I-NEXT:    not a1, s3
>>>>>>> 681bdae9
; RV32I-NEXT:    and a0, a1, a0
; RV32I-NEXT:    srli a1, a0, 1
; RV32I-NEXT:    and a1, a1, s5
; RV32I-NEXT:    sub a0, a0, a1
; RV32I-NEXT:    and a1, a0, s1
; RV32I-NEXT:    srli a0, a0, 2
; RV32I-NEXT:    and a0, a0, s1
; RV32I-NEXT:    add a0, a1, a0
; RV32I-NEXT:    srli a1, a0, 4
; RV32I-NEXT:    add a0, a0, a1
<<<<<<< HEAD
; RV32I-NEXT:    and a0, a0, s8
; RV32I-NEXT:    mv a1, s4
; RV32I-NEXT:    jalr s7
; RV32I-NEXT:    bnez s3, .LBB11_2
=======
; RV32I-NEXT:    and a0, a0, s7
; RV32I-NEXT:    mv a1, s6
; RV32I-NEXT:    call __mulsi3
; RV32I-NEXT:    bnez s4, .LBB11_2
>>>>>>> 681bdae9
; RV32I-NEXT:  # %bb.1:
; RV32I-NEXT:    srli a0, a0, 24
; RV32I-NEXT:    addi a0, a0, 32
; RV32I-NEXT:    j .LBB11_3
; RV32I-NEXT:  .LBB11_2:
; RV32I-NEXT:    srli a0, s2, 24
; RV32I-NEXT:  .LBB11_3:
; RV32I-NEXT:    mv a1, zero
; RV32I-NEXT:    lw s8, 12(sp)
; RV32I-NEXT:    lw s7, 16(sp)
; RV32I-NEXT:    lw s6, 20(sp)
; RV32I-NEXT:    lw s5, 24(sp)
; RV32I-NEXT:    lw s4, 28(sp)
; RV32I-NEXT:    lw s3, 32(sp)
; RV32I-NEXT:    lw s2, 36(sp)
; RV32I-NEXT:    lw s1, 40(sp)
; RV32I-NEXT:    lw ra, 44(sp)
; RV32I-NEXT:    addi sp, sp, 48
; RV32I-NEXT:    ret
  %tmp = call i64 @llvm.cttz.i64(i64 %a, i1 true)
  ret i64 %tmp
}

define i32 @test_ctpop_i32(i32 %a) nounwind {
; RV32I-LABEL: test_ctpop_i32:
; RV32I:       # %bb.0:
; RV32I-NEXT:    addi sp, sp, -16
; RV32I-NEXT:    sw ra, 12(sp)
; RV32I-NEXT:    lui a1, 349525
; RV32I-NEXT:    addi a1, a1, 1365
; RV32I-NEXT:    srli a2, a0, 1
; RV32I-NEXT:    and a1, a2, a1
; RV32I-NEXT:    sub a0, a0, a1
; RV32I-NEXT:    lui a1, 209715
; RV32I-NEXT:    addi a1, a1, 819
; RV32I-NEXT:    and a2, a0, a1
; RV32I-NEXT:    srli a0, a0, 2
; RV32I-NEXT:    and a0, a0, a1
; RV32I-NEXT:    add a0, a2, a0
; RV32I-NEXT:    srli a1, a0, 4
; RV32I-NEXT:    add a0, a0, a1
; RV32I-NEXT:    lui a1, 61681
; RV32I-NEXT:    addi a1, a1, -241
; RV32I-NEXT:    and a0, a0, a1
; RV32I-NEXT:    lui a1, 4112
; RV32I-NEXT:    addi a1, a1, 257
; RV32I-NEXT:    lui a2, %hi(__mulsi3)
; RV32I-NEXT:    addi a2, a2, %lo(__mulsi3)
; RV32I-NEXT:    jalr a2
; RV32I-NEXT:    srli a0, a0, 24
; RV32I-NEXT:    lw ra, 12(sp)
; RV32I-NEXT:    addi sp, sp, 16
; RV32I-NEXT:    ret
  %1 = call i32 @llvm.ctpop.i32(i32 %a)
  ret i32 %1
}<|MERGE_RESOLUTION|>--- conflicted
+++ resolved
@@ -105,9 +105,7 @@
 ; RV32I-NEXT:    and a0, a0, a1
 ; RV32I-NEXT:    lui a1, 4112
 ; RV32I-NEXT:    addi a1, a1, 257
-; RV32I-NEXT:    lui a2, %hi(__mulsi3)
-; RV32I-NEXT:    addi a2, a2, %lo(__mulsi3)
-; RV32I-NEXT:    jalr a2
+; RV32I-NEXT:    call __mulsi3
 ; RV32I-NEXT:    srli a0, a0, 24
 ; RV32I-NEXT:    j .LBB3_3
 ; RV32I-NEXT:  .LBB3_2:
@@ -151,9 +149,7 @@
 ; RV32I-NEXT:    and a0, a0, a1
 ; RV32I-NEXT:    lui a1, 4112
 ; RV32I-NEXT:    addi a1, a1, 257
-; RV32I-NEXT:    lui a2, %hi(__mulsi3)
-; RV32I-NEXT:    addi a2, a2, %lo(__mulsi3)
-; RV32I-NEXT:    jalr a2
+; RV32I-NEXT:    call __mulsi3
 ; RV32I-NEXT:    srli a0, a0, 24
 ; RV32I-NEXT:    j .LBB4_3
 ; RV32I-NEXT:  .LBB4_2:
@@ -194,9 +190,7 @@
 ; RV32I-NEXT:    and a0, a0, a1
 ; RV32I-NEXT:    lui a1, 4112
 ; RV32I-NEXT:    addi a1, a1, 257
-; RV32I-NEXT:    lui a2, %hi(__mulsi3)
-; RV32I-NEXT:    addi a2, a2, %lo(__mulsi3)
-; RV32I-NEXT:    jalr a2
+; RV32I-NEXT:    call __mulsi3
 ; RV32I-NEXT:    srli a0, a0, 24
 ; RV32I-NEXT:    j .LBB5_3
 ; RV32I-NEXT:  .LBB5_2:
@@ -245,9 +239,7 @@
 ; RV32I-NEXT:    and a0, a0, a1
 ; RV32I-NEXT:    lui a1, 4112
 ; RV32I-NEXT:    addi a1, a1, 257
-; RV32I-NEXT:    lui a2, %hi(__mulsi3)
-; RV32I-NEXT:    addi a2, a2, %lo(__mulsi3)
-; RV32I-NEXT:    jalr a2
+; RV32I-NEXT:    call __mulsi3
 ; RV32I-NEXT:    srli a0, a0, 24
 ; RV32I-NEXT:    j .LBB6_3
 ; RV32I-NEXT:  .LBB6_2:
@@ -263,20 +255,6 @@
 define i64 @test_cttz_i64(i64 %a) nounwind {
 ; RV32I-LABEL: test_cttz_i64:
 ; RV32I:       # %bb.0:
-<<<<<<< HEAD
-; RV32I-NEXT:    addi sp, sp, -48
-; RV32I-NEXT:    sw ra, 44(sp)
-; RV32I-NEXT:    sw s1, 40(sp)
-; RV32I-NEXT:    sw s2, 36(sp)
-; RV32I-NEXT:    sw s3, 32(sp)
-; RV32I-NEXT:    sw s4, 28(sp)
-; RV32I-NEXT:    sw s5, 24(sp)
-; RV32I-NEXT:    sw s6, 20(sp)
-; RV32I-NEXT:    sw s7, 16(sp)
-; RV32I-NEXT:    sw s8, 12(sp)
-; RV32I-NEXT:    mv s2, a1
-; RV32I-NEXT:    mv s3, a0
-=======
 ; RV32I-NEXT:    addi sp, sp, -32
 ; RV32I-NEXT:    sw ra, 28(sp)
 ; RV32I-NEXT:    sw s1, 24(sp)
@@ -288,7 +266,6 @@
 ; RV32I-NEXT:    sw s7, 0(sp)
 ; RV32I-NEXT:    mv s3, a1
 ; RV32I-NEXT:    mv s4, a0
->>>>>>> 681bdae9
 ; RV32I-NEXT:    addi a0, a0, -1
 ; RV32I-NEXT:    not a1, s4
 ; RV32I-NEXT:    and a0, a1, a0
@@ -306,19 +283,6 @@
 ; RV32I-NEXT:    srli a1, a0, 4
 ; RV32I-NEXT:    add a0, a0, a1
 ; RV32I-NEXT:    lui a1, 4112
-<<<<<<< HEAD
-; RV32I-NEXT:    addi s4, a1, 257
-; RV32I-NEXT:    lui a1, %hi(__mulsi3)
-; RV32I-NEXT:    addi s7, a1, %lo(__mulsi3)
-; RV32I-NEXT:    lui a1, 61681
-; RV32I-NEXT:    addi s8, a1, -241
-; RV32I-NEXT:    and a0, a0, s8
-; RV32I-NEXT:    mv a1, s4
-; RV32I-NEXT:    jalr s7
-; RV32I-NEXT:    mv s1, a0
-; RV32I-NEXT:    addi a0, s2, -1
-; RV32I-NEXT:    not a1, s2
-=======
 ; RV32I-NEXT:    addi s6, a1, 257
 ; RV32I-NEXT:    lui a1, 61681
 ; RV32I-NEXT:    addi s7, a1, -241
@@ -328,7 +292,6 @@
 ; RV32I-NEXT:    mv s2, a0
 ; RV32I-NEXT:    addi a0, s3, -1
 ; RV32I-NEXT:    not a1, s3
->>>>>>> 681bdae9
 ; RV32I-NEXT:    and a0, a1, a0
 ; RV32I-NEXT:    srli a1, a0, 1
 ; RV32I-NEXT:    and a1, a1, s5
@@ -339,17 +302,10 @@
 ; RV32I-NEXT:    add a0, a1, a0
 ; RV32I-NEXT:    srli a1, a0, 4
 ; RV32I-NEXT:    add a0, a0, a1
-<<<<<<< HEAD
-; RV32I-NEXT:    and a0, a0, s8
-; RV32I-NEXT:    mv a1, s4
-; RV32I-NEXT:    jalr s7
-; RV32I-NEXT:    bnez s3, .LBB7_2
-=======
 ; RV32I-NEXT:    and a0, a0, s7
 ; RV32I-NEXT:    mv a1, s6
 ; RV32I-NEXT:    call __mulsi3
 ; RV32I-NEXT:    bnez s4, .LBB7_2
->>>>>>> 681bdae9
 ; RV32I-NEXT:  # %bb.1:
 ; RV32I-NEXT:    srli a0, a0, 24
 ; RV32I-NEXT:    addi a0, a0, 32
@@ -358,16 +314,15 @@
 ; RV32I-NEXT:    srli a0, s2, 24
 ; RV32I-NEXT:  .LBB7_3:
 ; RV32I-NEXT:    mv a1, zero
-; RV32I-NEXT:    lw s8, 12(sp)
-; RV32I-NEXT:    lw s7, 16(sp)
-; RV32I-NEXT:    lw s6, 20(sp)
-; RV32I-NEXT:    lw s5, 24(sp)
-; RV32I-NEXT:    lw s4, 28(sp)
-; RV32I-NEXT:    lw s3, 32(sp)
-; RV32I-NEXT:    lw s2, 36(sp)
-; RV32I-NEXT:    lw s1, 40(sp)
-; RV32I-NEXT:    lw ra, 44(sp)
-; RV32I-NEXT:    addi sp, sp, 48
+; RV32I-NEXT:    lw s7, 0(sp)
+; RV32I-NEXT:    lw s6, 4(sp)
+; RV32I-NEXT:    lw s5, 8(sp)
+; RV32I-NEXT:    lw s4, 12(sp)
+; RV32I-NEXT:    lw s3, 16(sp)
+; RV32I-NEXT:    lw s2, 20(sp)
+; RV32I-NEXT:    lw s1, 24(sp)
+; RV32I-NEXT:    lw ra, 28(sp)
+; RV32I-NEXT:    addi sp, sp, 32
 ; RV32I-NEXT:    ret
   %tmp = call i64 @llvm.cttz.i64(i64 %a, i1 false)
   ret i64 %tmp
@@ -399,9 +354,7 @@
 ; RV32I-NEXT:    and a0, a0, a1
 ; RV32I-NEXT:    lui a1, 4112
 ; RV32I-NEXT:    addi a1, a1, 257
-; RV32I-NEXT:    lui a2, %hi(__mulsi3)
-; RV32I-NEXT:    addi a2, a2, %lo(__mulsi3)
-; RV32I-NEXT:    jalr a2
+; RV32I-NEXT:    call __mulsi3
 ; RV32I-NEXT:    srli a0, a0, 24
 ; RV32I-NEXT:    lw ra, 12(sp)
 ; RV32I-NEXT:    addi sp, sp, 16
@@ -436,9 +389,7 @@
 ; RV32I-NEXT:    and a0, a0, a1
 ; RV32I-NEXT:    lui a1, 4112
 ; RV32I-NEXT:    addi a1, a1, 257
-; RV32I-NEXT:    lui a2, %hi(__mulsi3)
-; RV32I-NEXT:    addi a2, a2, %lo(__mulsi3)
-; RV32I-NEXT:    jalr a2
+; RV32I-NEXT:    call __mulsi3
 ; RV32I-NEXT:    srli a0, a0, 24
 ; RV32I-NEXT:    lw ra, 12(sp)
 ; RV32I-NEXT:    addi sp, sp, 16
@@ -473,9 +424,7 @@
 ; RV32I-NEXT:    and a0, a0, a1
 ; RV32I-NEXT:    lui a1, 4112
 ; RV32I-NEXT:    addi a1, a1, 257
-; RV32I-NEXT:    lui a2, %hi(__mulsi3)
-; RV32I-NEXT:    addi a2, a2, %lo(__mulsi3)
-; RV32I-NEXT:    jalr a2
+; RV32I-NEXT:    call __mulsi3
 ; RV32I-NEXT:    srli a0, a0, 24
 ; RV32I-NEXT:    lw ra, 12(sp)
 ; RV32I-NEXT:    addi sp, sp, 16
@@ -487,20 +436,6 @@
 define i64 @test_cttz_i64_zero_undef(i64 %a) nounwind {
 ; RV32I-LABEL: test_cttz_i64_zero_undef:
 ; RV32I:       # %bb.0:
-<<<<<<< HEAD
-; RV32I-NEXT:    addi sp, sp, -48
-; RV32I-NEXT:    sw ra, 44(sp)
-; RV32I-NEXT:    sw s1, 40(sp)
-; RV32I-NEXT:    sw s2, 36(sp)
-; RV32I-NEXT:    sw s3, 32(sp)
-; RV32I-NEXT:    sw s4, 28(sp)
-; RV32I-NEXT:    sw s5, 24(sp)
-; RV32I-NEXT:    sw s6, 20(sp)
-; RV32I-NEXT:    sw s7, 16(sp)
-; RV32I-NEXT:    sw s8, 12(sp)
-; RV32I-NEXT:    mv s2, a1
-; RV32I-NEXT:    mv s3, a0
-=======
 ; RV32I-NEXT:    addi sp, sp, -32
 ; RV32I-NEXT:    sw ra, 28(sp)
 ; RV32I-NEXT:    sw s1, 24(sp)
@@ -512,7 +447,6 @@
 ; RV32I-NEXT:    sw s7, 0(sp)
 ; RV32I-NEXT:    mv s3, a1
 ; RV32I-NEXT:    mv s4, a0
->>>>>>> 681bdae9
 ; RV32I-NEXT:    addi a0, a0, -1
 ; RV32I-NEXT:    not a1, s4
 ; RV32I-NEXT:    and a0, a1, a0
@@ -530,19 +464,6 @@
 ; RV32I-NEXT:    srli a1, a0, 4
 ; RV32I-NEXT:    add a0, a0, a1
 ; RV32I-NEXT:    lui a1, 4112
-<<<<<<< HEAD
-; RV32I-NEXT:    addi s4, a1, 257
-; RV32I-NEXT:    lui a1, %hi(__mulsi3)
-; RV32I-NEXT:    addi s7, a1, %lo(__mulsi3)
-; RV32I-NEXT:    lui a1, 61681
-; RV32I-NEXT:    addi s8, a1, -241
-; RV32I-NEXT:    and a0, a0, s8
-; RV32I-NEXT:    mv a1, s4
-; RV32I-NEXT:    jalr s7
-; RV32I-NEXT:    mv s1, a0
-; RV32I-NEXT:    addi a0, s2, -1
-; RV32I-NEXT:    not a1, s2
-=======
 ; RV32I-NEXT:    addi s6, a1, 257
 ; RV32I-NEXT:    lui a1, 61681
 ; RV32I-NEXT:    addi s7, a1, -241
@@ -552,7 +473,6 @@
 ; RV32I-NEXT:    mv s2, a0
 ; RV32I-NEXT:    addi a0, s3, -1
 ; RV32I-NEXT:    not a1, s3
->>>>>>> 681bdae9
 ; RV32I-NEXT:    and a0, a1, a0
 ; RV32I-NEXT:    srli a1, a0, 1
 ; RV32I-NEXT:    and a1, a1, s5
@@ -563,17 +483,10 @@
 ; RV32I-NEXT:    add a0, a1, a0
 ; RV32I-NEXT:    srli a1, a0, 4
 ; RV32I-NEXT:    add a0, a0, a1
-<<<<<<< HEAD
-; RV32I-NEXT:    and a0, a0, s8
-; RV32I-NEXT:    mv a1, s4
-; RV32I-NEXT:    jalr s7
-; RV32I-NEXT:    bnez s3, .LBB11_2
-=======
 ; RV32I-NEXT:    and a0, a0, s7
 ; RV32I-NEXT:    mv a1, s6
 ; RV32I-NEXT:    call __mulsi3
 ; RV32I-NEXT:    bnez s4, .LBB11_2
->>>>>>> 681bdae9
 ; RV32I-NEXT:  # %bb.1:
 ; RV32I-NEXT:    srli a0, a0, 24
 ; RV32I-NEXT:    addi a0, a0, 32
@@ -582,16 +495,15 @@
 ; RV32I-NEXT:    srli a0, s2, 24
 ; RV32I-NEXT:  .LBB11_3:
 ; RV32I-NEXT:    mv a1, zero
-; RV32I-NEXT:    lw s8, 12(sp)
-; RV32I-NEXT:    lw s7, 16(sp)
-; RV32I-NEXT:    lw s6, 20(sp)
-; RV32I-NEXT:    lw s5, 24(sp)
-; RV32I-NEXT:    lw s4, 28(sp)
-; RV32I-NEXT:    lw s3, 32(sp)
-; RV32I-NEXT:    lw s2, 36(sp)
-; RV32I-NEXT:    lw s1, 40(sp)
-; RV32I-NEXT:    lw ra, 44(sp)
-; RV32I-NEXT:    addi sp, sp, 48
+; RV32I-NEXT:    lw s7, 0(sp)
+; RV32I-NEXT:    lw s6, 4(sp)
+; RV32I-NEXT:    lw s5, 8(sp)
+; RV32I-NEXT:    lw s4, 12(sp)
+; RV32I-NEXT:    lw s3, 16(sp)
+; RV32I-NEXT:    lw s2, 20(sp)
+; RV32I-NEXT:    lw s1, 24(sp)
+; RV32I-NEXT:    lw ra, 28(sp)
+; RV32I-NEXT:    addi sp, sp, 32
 ; RV32I-NEXT:    ret
   %tmp = call i64 @llvm.cttz.i64(i64 %a, i1 true)
   ret i64 %tmp
@@ -620,9 +532,7 @@
 ; RV32I-NEXT:    and a0, a0, a1
 ; RV32I-NEXT:    lui a1, 4112
 ; RV32I-NEXT:    addi a1, a1, 257
-; RV32I-NEXT:    lui a2, %hi(__mulsi3)
-; RV32I-NEXT:    addi a2, a2, %lo(__mulsi3)
-; RV32I-NEXT:    jalr a2
+; RV32I-NEXT:    call __mulsi3
 ; RV32I-NEXT:    srli a0, a0, 24
 ; RV32I-NEXT:    lw ra, 12(sp)
 ; RV32I-NEXT:    addi sp, sp, 16
