--- conflicted
+++ resolved
@@ -395,24 +395,6 @@
   /// Check if the instruction in 'IR' can be dispatched and returns an answer
   /// in the form of a Status value.
   ///
-<<<<<<< HEAD
-  /// The DispatchUnit is responsible for querying the Scheduler before
-  /// dispatching new instructions. Queries are performed through method
-  /// `Scheduler::CanBeDispatched`. If scheduling resources are available,
-  /// and the instruction can be dispatched, then this method returns true.
-  /// Otherwise, a generic HWStallEvent is notified to the listeners.
-  bool canBeDispatched(unsigned Idx, const InstrDesc &Desc) const;
-  void scheduleInstruction(unsigned Idx, Instruction &MCIS);
-
-
-  /// Issue an instruction.
-  void issueInstruction(unsigned Index, Instruction &IS);
-
-  /// Reserve one entry in each buffered resource.
-  void reserveBuffers(llvm::ArrayRef<uint64_t> Buffers) {
-    Resources->reserveBuffers(Buffers);
-  }
-=======
   /// The DispatchStage is responsible for querying the Scheduler before
   /// dispatching new instructions. This routine is used for performing such
   /// a query.  If the instruction 'IR' can be dispatched, then true is
@@ -456,7 +438,6 @@
 
   /// Update the issued queue.
   void updateIssuedSet(llvm::SmallVectorImpl<InstRef> &Executed);
->>>>>>> 681bdae9
 
   /// Obtain the processor's resource identifier for the given
   /// resource mask.
